import java.util.HashMap;
import java.util.Map.Entry;
import java.util.List;
import java.util.ArrayList;

public abstract class AST {
    public void error(String msg) {
        System.err.println(msg);
        System.exit(-1);
    }
}

// Abstract class for expressions
abstract class Expr extends AST {
    public abstract Boolean eval(Environment env);
}

// Logical AND operation
class Conjunction extends Expr {
    Expr e1, e2;

    Conjunction(Expr e1, Expr e2) {
        this.e1 = e1;
        this.e2 = e2;
    }

    @Override
    public Boolean eval(Environment env) {
        return e1.eval(env) && e2.eval(env);
    }
}

// Logical OR operation
class Disjunction extends Expr {
    Expr e1, e2;

    Disjunction(Expr e1, Expr e2) {
        this.e1 = e1;
        this.e2 = e2;
    }

    @Override
    public Boolean eval(Environment env) {
        return e1.eval(env) || e2.eval(env);
    }
}

// Logical NOT operation
class Negation extends Expr {
    Expr e;

    Negation(Expr e) {
        this.e = e;
    }

    @Override
    public Boolean eval(Environment env) {
        return !e.eval(env);
    }
}

// Using user-defined functions (not implemented yet)
class UseDef extends Expr {
    String f;
    List<Expr> args;

    UseDef(String f, List<Expr> args) {
        this.f = f;
        this.args = args;
    }

    @Override
    public Boolean eval(Environment env) {
<<<<<<< HEAD
        // Step 1: Retrieve the function definition
        Def functionDef = env.getDef(f);

        // Step 2: Create a new environment specifically for this function call
        Environment functionEnv = new Environment(env);

        // Step 3: Assign values to the function's parameters
        for (int i = 0; i < functionDef.args.size(); i++) {
            String param = functionDef.args.get(i);
            Boolean argValue = args.get(i).eval(env); // Evaluate argument in the original environment
            functionEnv.setVariable(param, argValue); // Set the parameter in the function's environment
        }

        // Step 4: Evaluate the function body in the new environment
        return functionDef.e.eval(functionEnv);
    }
}

    class Signal extends Expr {
=======
        error("Use of user-defined function '" + f + "' is not implemented yet.");
        return null;
    }
}

// Signals represent atomic expressions
class Signal extends Expr {
>>>>>>> fd7df23c
    String varname;

    Signal(String varname) {
        this.varname = varname;
    }

    @Override
    public Boolean eval(Environment env) {
        return env.getVariable(varname);
    }
}

// Definitions for user-defined functions
class Def extends AST {
    String f; // Function name, e.g., "xor"
    List<String> args; // Formal arguments, e.g., [A, B]
    Expr e; // Function body, e.g., A * /B + /A * B

    Def(String f, List<String> args, Expr e) {
        this.f = f;
        this.args = args;
        this.e = e;
    }
}

// Update represents signal updates in the circuit
class Update extends AST {
    String name; // Signal being updated
    Expr e; // Value assigned to the signal

    Update(String name, Expr e) {
        this.name = name;
        this.e = e;
    }

    public void eval(Environment env) {
        Boolean value = e.eval(env); // Evaluate the expression
        env.setVariable(name, value); // Update the signal's value in the environment
    }
}

// Trace represents the value of a signal over time
class Trace extends AST {
    String signal;
    Boolean[] values;

    Trace(String signal, Boolean[] values) {
        this.signal = signal;
        this.values = values;
    }

    @Override
    public String toString() {
        StringBuilder sb = new StringBuilder();
        sb.append(signal).append(" = ");
        for (Boolean value : values) {
            sb.append(value ? "1" : "0");
        }
        return sb.toString();
    }
}

// Main circuit class
class Circuit extends AST {
    String name;
    List<String> inputs;
    List<String> outputs;
    List<String> latches;
    List<Def> definitions;
    List<Update> updates;
    List<Trace> siminputs;
    List<Trace> simoutputs;
    int simlength;

    Circuit(String name, List<String> inputs, List<String> outputs, List<String> latches,
            List<Def> definitions, List<Update> updates, List<Trace> siminputs) {
        this.name = name;
        this.inputs = inputs;
        this.outputs = outputs;
        this.latches = latches;
        this.definitions = definitions;
        this.updates = updates;
        this.siminputs = siminputs;

        // Validate siminputs length
        if (siminputs.isEmpty()) {
            error("No simulation inputs provided.");
        }

        simlength = siminputs.get(0).values.length;
        for (Trace trace : siminputs) {
            if (trace.values.length != simlength) {
                error("All simulation inputs must have the same length.");
            }
        }
    }

    // Initialize latch outputs to false
    public void latchesInit(Environment env) {
        for (String latch : latches) {
            String output = latch + "'"; // Generate the output name, e.g., A -> A'
            env.setVariable(output, false); // Initialize to false
        }
    }

    // Update latch outputs to current input values
    public void latchesUpdate(Environment env) {
        for (String latch : latches) {
            String output = latch + "'"; // Generate the output name, e.g., A -> A'
            Boolean value = env.getVariable(latch); // Get the current input signal
            env.setVariable(output, value); // Update the latch output
        }
    }

    // Initialize the circuit
    public void initialize(Environment env) {
        // Set input signals from siminputs
        for (Trace trace : siminputs) {
            String signal = trace.signal;
            if (trace.values.length == 0) {
                error("Siminput for signal " + signal + " is not defined.");
            }
            env.setVariable(signal, trace.values[0]); // Use first value at time 0
        }

        // Initialize latch inputs if not already set
        for (String latch : latches) {
            if (!env.hasVariable(latch)) {
                env.setVariable(latch, false); // Initialize to false
            }
        }

        // Initialize latch outputs
        latchesInit(env);

        // Evaluate all updates
        for (Update update : updates) {
            update.eval(env);
        }

        // Print the environment after initialization
        System.out.println("Environment after initialization:\n" + env.toString());
    }

    // Simulate one cycle
    public void nextCycle(Environment env, int i) {
        // Set input signals for the current cycle
        for (Trace trace : siminputs) {
            String signal = trace.signal;
            if (i >= trace.values.length) {
                error("Siminput for signal " + signal + " is not defined for time " + i + ".");
            }
            env.setVariable(signal, trace.values[i]); // Use i-th value for the current cycle
        }

        // Update latch outputs
        latchesUpdate(env);

        // Evaluate all updates
        for (Update update : updates) {
            update.eval(env);
        }

        // Print the environment for the current cycle
        System.out.println("Environment after cycle " + i + ":\n" + env.toString());
    }

    // Run the entire simulation
    public void runSimulator() {
        Environment env = new Environment();
        initialize(env); // Perform initialization

        for (int i = 1; i < simlength; i++) {
            nextCycle(env, i); // Simulate each cycle
        }
    }
}<|MERGE_RESOLUTION|>--- conflicted
+++ resolved
@@ -71,7 +71,6 @@
 
     @Override
     public Boolean eval(Environment env) {
-<<<<<<< HEAD
         // Step 1: Retrieve the function definition
         Def functionDef = env.getDef(f);
 
@@ -91,7 +90,6 @@
 }
 
     class Signal extends Expr {
-=======
         error("Use of user-defined function '" + f + "' is not implemented yet.");
         return null;
     }
@@ -99,7 +97,6 @@
 
 // Signals represent atomic expressions
 class Signal extends Expr {
->>>>>>> fd7df23c
     String varname;
 
     Signal(String varname) {
